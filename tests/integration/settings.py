--- conflicted
+++ resolved
@@ -3,11 +3,9 @@
 # SPDX-License-Identifier: MPL-2.0
 
 from typing import Union
-<<<<<<< HEAD
-from pydantic.v1 import BaseSettings
-=======
+
 from pydantic_settings import BaseSettings
->>>>>>> a21ba45b
+
 
 
 class Settings(BaseSettings):
