# SPDX-FileCopyrightText: 2021 2017-2021 Alliander N.V. <korte.termijn.prognoses@alliander.com>
#
# SPDX-License-Identifier: MPL-2.0

# -*- coding: utf-8 -*-
import unittest
from unittest.mock import patch

from pydantic import ValidationError
import pandas as pd
from openstf_dbc.services.prediction_job import (
    PredictionJobRetriever,
    PredictionJobDataClass,
)

prediction_job = {
    "id": 307,
    "name": "Neerijnen",
    "forecast_type": "demand",
    "model": "xgb",
    "model_type_group": "default",
    "horizon_minutes": 2880,
    "resolution_minutes": 15,
    "train_components": 1,
    "external_id": None,
    "lat": 51.8336647,
    "lon": 5.2137814,
    "sid": "LC_Neerijnen",
    "created": pd.Timestamp("2019-04-05 12:08:23"),
}


@patch("openstf_dbc.services.prediction_job._DataInterface")
class TestPredictionJob(unittest.TestCase):
    def setUp(self):
        super().setUp()
        self.service = PredictionJobRetriever()

    def test_get_prediction_job_result_size_is_zero(self, data_interface_mock):
        data_interface_mock.get_instance.return_value.exec_sql_query.return_value = (
            pd.DataFrame()
        )

        with self.assertRaises(ValueError):
            self.service.get_prediction_job(pid=307)

    def test_get_prediction_jobs_result_size_is_zero(self, data_interface_mock):

        self.service.get_prediction_jobs()

    def test_get_prediction_jobs_wind_result_size_is_zero(self, data_interface_mock):
        self.service.get_prediction_jobs_wind()

    def test_get_prediction_jobs_solar_result_size_is_zero(self, data_interface_mock):
        self.service.get_prediction_jobs_solar()

    def test_build_get_prediction_jobs_query(self, *args, **kwargs):
        kwargs = {
            "pid": 123,
            "model_type": "xgb",
            "is_active": 1,
            "only_ato": True,
            "external_id": "e179c450-30cc-4fb8-a9c8-1cd6feee2cbd",
            "limit": 999,
        }
        query = PredictionJobRetriever.build_get_prediction_jobs_query(**kwargs)
        for key, value in kwargs.items():
            if key == "only_ato":
                self.assertTrue("ATO" in query)
                continue
            self.assertTrue(str(value) in query)

<<<<<<< HEAD
=======
    def test_get_featureset(self, data_interface_mock):
        featureset_names = self.service.get_featureset_names()
        for name in featureset_names:
            featureset = self.service.get_featureset(name)
            if name == "N":
                self.assertEqual(featureset, None)
            else:
                self.assertEqual(type(featureset), list)

    def test_get_featureset_wrong_name(self, data_interface_mock):
        with self.assertRaises(KeyError):
            self.service.get_featureset("wrong_name")

    def test_get_featuresets(self, data_interface_mock):
        self.assertEqual(type(self.service.get_featuresets()), dict)

    def test_get_featureset_names(self, data_interface_mock):
        self.assertEqual(type(self.service.get_featureset_names()), list)

>>>>>>> 21bbe9fb
    def test_dataclass(self, data_interface_mock):
        pj_dataclass = PredictionJobDataClass(**prediction_job)
        self.assertIsInstance(pj_dataclass, PredictionJobDataClass)

    def test_create_prediction_job_object(self, data_interface_mock):
        pj = self.service._create_prediction_job_object(prediction_job)
        self.assertEqual(pj.__getitem__("id"), prediction_job["id"])
        pj.__setitem__("id", 50)
        self.assertEqual(pj.__getitem__("id"), 50)

        with self.assertRaises(AttributeError):
            pj.__setitem__("non_existing", "can't")

    def test_create_prediction_job_object_missing_attribute(self, data_interface_mock):
        pj_dict = prediction_job.copy()
        pj_dict.pop("forecast_type")
        with self.assertRaises(AttributeError):
            self.service._create_prediction_job_object(pj_dict)


if __name__ == "__main__":
    unittest.main()<|MERGE_RESOLUTION|>--- conflicted
+++ resolved
@@ -70,8 +70,6 @@
                 continue
             self.assertTrue(str(value) in query)
 
-<<<<<<< HEAD
-=======
     def test_get_featureset(self, data_interface_mock):
         featureset_names = self.service.get_featureset_names()
         for name in featureset_names:
@@ -91,7 +89,6 @@
     def test_get_featureset_names(self, data_interface_mock):
         self.assertEqual(type(self.service.get_featureset_names()), list)
 
->>>>>>> 21bbe9fb
     def test_dataclass(self, data_interface_mock):
         pj_dataclass = PredictionJobDataClass(**prediction_job)
         self.assertIsInstance(pj_dataclass, PredictionJobDataClass)
