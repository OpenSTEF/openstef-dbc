# SPDX-FileCopyrightText: 2017-2022 Contributors to the OpenSTEF project <korte.termijn.prognoses@alliander.com>
#
# SPDX-License-Identifier: MPL-2.0

import unittest
from unittest.mock import patch

import numpy as np
import pandas as pd
from openstef_dbc.services.weather import Weather


@patch("openstef_dbc.data_interface._DataInterface.get_instance")
class TestRadiationShift(unittest.TestCase):
    def test(self, data_interface_get_instance_mock):
        # Mock database response
        start = pd.to_datetime("2077-01-01 02:00:00+0000")
        end = pd.to_datetime("2077-01-01 04:00:00+0000")

        index = pd.date_range(start, end, freq="15T")
        values = np.arange(index.size)

        df_test = pd.DataFrame(
            {
                "_value": np.concatenate((values, values)),
                "_field": ["radiation"] * index.size + ["temp"] * index.size,
                "_time": np.concatenate((index, index)),
                "input_city": ["CityA"] * index.size * 2,
                "source": ["harm_arome"] * index.size * 2,
            },
        )

        data_interface_get_instance_mock.return_value.exec_influx_query.return_value = (
            df_test
        )

        # Mock other functions
        weather = Weather()
<<<<<<< HEAD
        weather._get_nearest_weather_locations = lambda x, y: x
=======
        weather._get_nearest_weather_location = lambda location, country, k: location
>>>>>>> c41f899c
        weather._combine_weather_sources = lambda x: x

        # Run function
        start += pd.Timedelta(hours=1)
        df_check = weather.get_weather_data(
            ["CityA"], ["temp", "radiation"], start, end
        )

        # Check for correct results
        self.assertEqual(df_check.index[0], start)
        self.assertEqual(df_check.index[-1], end)
        np.testing.assert_array_equal(df_check["temp"], values[4:])
        np.testing.assert_array_equal(df_check["radiation"][0:3], values[6:])


if __name__ == "__main__":
    unittest.main()<|MERGE_RESOLUTION|>--- conflicted
+++ resolved
@@ -36,11 +36,8 @@
 
         # Mock other functions
         weather = Weather()
-<<<<<<< HEAD
-        weather._get_nearest_weather_locations = lambda x, y: x
-=======
-        weather._get_nearest_weather_location = lambda location, country, k: location
->>>>>>> c41f899c
+
+        weather._get_nearest_weather_locations = lambda location, country, number_locations: pd.Series(location,index=[8])
         weather._combine_weather_sources = lambda x: x
 
         # Run function
