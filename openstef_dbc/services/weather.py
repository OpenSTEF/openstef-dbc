# SPDX-FileCopyrightText: 2017-2022 Contributors to the OpenSTEF project <korte.termijn.prognoses@alliander.com>
#
# SPDX-License-Identifier: MPL-2.0
from typing import Union, Tuple, List
from datetime import datetime, timedelta

import geopy
import geopy.distance
import numpy as np
import pandas as pd
import pytz
import structlog
import warnings
from influxdb_client.client.warnings import MissingPivotFunction

from openstef_dbc.data_interface import _DataInterface
from openstef_dbc.services.write import Write
from openstef_dbc.settings import Settings
from openstef_dbc.utils import genereate_datetime_index, parse_influx_result

warnings.simplefilter("ignore", MissingPivotFunction)


class Weather:
    def __init__(self) -> None:
        self.logger = structlog.get_logger(self.__class__.__name__)

    def get_weather_forecast_locations(
        self, country: str = "NL", active: int = 1
    ) -> List[dict]:
        """Get weather forecast locations.

        Returns:
            List[dict]: List of locations with keys:
                ["city"]:       City of the weather forecast.
                ["lat"]:        Lattitude coordinate.
                ["lon"]:        Longitude coordinate.
                ["country"]:    Country code (2-letter: ISO 3166-1)
        """

        bind_params = {"country": country, "active": active}

        query = """
            SELECT input_city as city, lat, lon, country
            FROM weatherforecastlocations
            WHERE country = %(country)s AND active = %(active)s
        """
        result = _DataInterface.get_instance().exec_sql_query(query, bind_params)

        locations = result.to_dict("records")

        return locations

    def _get_nearest_weather_locations(
        self,
        location: Union[Tuple[float, float], str],
        country: str = "NL",
        threshold: float = 150.0,
        number_locations: int = 1,
    ) -> pd.Series:
        """Find the nearest weather forecast locations.

        Function that, given an location, finds the nearest locations for which a
        weatherforecast is available. A warning is generated when the distance is
        greater than a certain distance (threshold).

        If multiple weather locations have the same distance, only one is returned.

        Args:
            location (str, tuple): Name of the location/city or coordinates (lat, lon).
            country (str): Country code (2-letter: ISO 3166-1).
            threshold (int): Maximum distance [km] before a warning is generated.
            number_locations (int): number of weather locations desired

        Returns:
            Pd.Series: Name of the weather location(s) (distance as index)
        """
        # Get all available cities
        weather_locations = self.get_weather_forecast_locations(
            country=country, active=1
        )

        # If location is string, convert to (lat, lon)
        if type(location) is str:
            location_coordinates = self._get_coordinates_of_location(location)
        else:
            location_coordinates = location

        # Now we have the coordinates of the input_city. Next, find nearest weather location
        distance_dfs = []
        for weather_location in weather_locations:
            coordinates = (weather_location["lat"], weather_location["lon"])

            if np.nan in coordinates:
                raise ValueError(
                    "No coordinates found, pleas make sure a prope location "
                    "is configured in the mySQL database"
                )

            distance = round(
                geopy.distance.geodesic(coordinates, location_coordinates).km, 1
            )
            city = weather_location["city"]
            distance_df = pd.DataFrame([{"distance": distance, "input_city": city}])
            distance_dfs.append(distance_df)

        distances = pd.concat(distance_dfs).set_index("distance")

        nearest_location = distances["input_city"].sort_index().iloc[0:number_locations]

        # Find closest weather location
        if distances.index.min() < threshold:
            return nearest_location

        raise Warning(
            "Closest weather location is farther than threshold: {dist} > {threshold}".format(
                dist=str(min(distances)), threshold=str(threshold)
            )
        )

    def _get_coordinates_of_location(self, location_name: str) -> Tuple[float, float]:
        """Get lat, lon coordinates of location.

        The function tries to get the coordinates from our own sql database,
        if the name is not yet present, Nominatim() is used to retrieve
        lat lons. It then proceeds to add the values to database.

        Args:
            input_city(str): Name of the location/city.

        Returns:
            (tuple): Coordinated:
                [0]: Lattitude
                [1]: Longitude
        """

        # Query corresponding (lat, lon) from SQL database
        binding_params = {"city": location_name}
        query = "SELECT lat, lon from NameToLatLon where regionInput = %(city)s"
        location = _DataInterface.get_instance().exec_sql_query(query, binding_params)

        # If not found
        if len(location) == 0:
            # Get (lat, lon) of location (via google)
            location = geopy.geocoders.Nominatim().geocode(location_name)
            location = (location.latitude, location.longitude)

            # Write found location to MySQL database
            # NOTE Not sure if we should want this. perhaps better to fail and do
            # manual write
            Write().write_location(location_name, location)
        else:
            location = (location["lat"][0], location["lon"][0])

        return location

    def _get_source_run(
        self, forecast_datetime: pd.Series, tAhead: pd.Series
    ) -> pd.Series:
        """Compute the datetime when weather forecast was created

        Args:
            forecast_datetime (pd.Series[datetime]): forecasted datetime.
            tAhead (pd.Series[(int, float)]: forecasting horizon in hours

        Retuns :
            pd.Series of new datetimes
        """

        if not pd.api.types.is_datetime64_any_dtype(forecast_datetime):
            raise ValueError("forecast_datetime must be a Series of datetime.")

        if not pd.api.types.is_numeric_dtype(tAhead):
            raise ValueError("tahead must be a Series of intoru float.")

        if len(forecast_datetime) != len(tAhead):
            raise ValueError("forecast_datetime and tAhead must have the same length.")

        # Compute new datetimes
        return forecast_datetime - pd.to_timedelta(tAhead, unit="h")

    def _combine_weather_sources(
        self, result: pd.DataFrame, source_order: List = None
    ) -> pd.DataFrame:
        """
        Function that complete's the weatherdata from the influx database retrieved using get_weatherdata
        Additionally, weatherdata from several sources is combined to a single forecast.
        The preferred source_order is given as argument.

        Args:
            result (pd.DataFrame): return value from the function 'get_weatherdata'
            source_order (list): which weather models should be used (first).
                Options: "OWM", "DSN", "WUN", "harmonie", "harm_arome", "harm_arome_fallback", "optimum", "icon"
                Default: '"harm_arome", "harm_arome_fallback", "harmonie", "icon", "DSN"'.
                This combines harmonie, harm_arome, harm_arome_fallback, ICON and DSN,
                taking the (heuristicly) best available source for each moment in time

        Returns:
            pd.DataFrame: The most recent weather prediction of several sources combined into one dataframe

        Example:
            client = influxdb.DataFrameClient()
            df = QueryWeatherData(client, location='Volkel',
                                  weatherParams=["clouds", "radiation"], source='optimum')
            print(df.head())
        """
        # Combine the multiple sources in the optimal way
        ####
        # step 1: Create list of multiple dataframes,
        # check which of the 'optimum' sources are actually in the list
        if source_order is None:
            source_order = Settings.optimum_weather_sources

        active_sources = [s for s in source_order if s in set(result.source)]
        # for each source a seperate dataframe
        df_list = [result[result.source == s] for s in active_sources]

        # Step two, combine the individual dataframe,
        # keeping data from the most-preferred datasource
        complete_df = df_list.pop(0)
        while len(df_list) > 0:
            df_new_source = df_list.pop(0)
            complete_df = complete_df.combine_first(df_new_source)

        return complete_df

    def get_weather_data(
        self,
        location: Union[Tuple[float, float], str],
        weatherparams: List[str],
        datetime_start: datetime = datetime.utcnow() - timedelta(days=14),
        datetime_end: datetime = datetime.utcnow() + timedelta(days=2),
        source: Union[List[str], str] = "optimum",
        resolution: str = "15min",
        country: str = "NL",
        number_locations: int = 1,
        type: chr = "smallest_tAhead",
    ) -> pd.DataFrame:
        """Get weather data from database.

        Additionally, weatherdata from several sources is combined to a single forecast.
        When the source equals "optimum", data from harmonie is preferred,
            completed by data from harm_arome and DSN

        Args:
            location (str): Location. Should be in the stored locations. e.g. Volkel
            weatherparams  (str or list of str): weatherparams that are required.
                Params include: ["clouds", "radiation", "temp", "winddeg", "windspeed", "windspeed_100m", "pressure",
                "humidity", "rain", 'mxlD', 'snowDepth', 'clearSky_ulf', 'clearSky_dlf', 'ssrunoff']
            datetime_start (datetime) : start date time. Default: 14 days ago
            datetime_end (datetime): end date time. Default: now + 2 days.
            source (str or list of str): which weather models should be used.
                Options: "OWM", "DSN", "WUN", "harmonie", "harm_arome", "harm_arome_fallback", "icon", "optimum",
                Default: 'optimum'. This combines harmonie, harm_arome, icon and DSN,
                taking the (heuristicly) best available source for each moment in time
            resolution (str): Time resolution of the returned data, default: "15min"
            country (str): Country code (2-letter: ISO 3166-1). e.g. NL
            number_locations (int): number of weather locations desired
            type (chr) : type of weather forecast (smallest_tAhead of multiple_tAheads)
        Returns:
            pd.DataFrame: The most recent weather prediction

        Example:
            client = influxdb.DataFrameClient()
            df = QueryWeatherData(client, location='Volkel',
                                  weatherParams=["clouds", "radiation"], source='optimum')
            print(df.head())
        """

        # Convert to UTC and remove UTC as note
        if datetime_start.tz is not None:
            datetime_start = datetime_start.tz_convert("UTC").tz_localize(None)

        if datetime_end.tz is not None:
            datetime_end = datetime_end.tz_convert("UTC").tz_localize(None)

        # Get data from an hour earlier to correct for radiation shift later
        datetime_start_original = datetime_start.tz_localize("UTC")

        datetime_start -= timedelta(hours=1)

        location_name = self._get_nearest_weather_locations(
            location=location, country=country, number_locations=number_locations
        )

        # Make a list of the source and weatherparams.
        # Like this, it also works if source is a string instead of multiple values
        if isinstance(source, str):
            source = [source]
        if isinstance(weatherparams, str):
            weatherparams = [weatherparams]

        # Try to get the data from influx.
        if "optimum" in source:
            # so the query return all
            source = Settings.optimum_weather_sources
            combine_sources = True
        else:
            combine_sources = False

        # Initialize binding params
        bind_params = {
            "_start": datetime_start,
            "_stop": datetime_end,
        }

        # Initialise strings for the querying influx, it is not possible to parameterize this string
        weather_params_str = '" or r._field == "'.join(weatherparams)
        weather_models_str = '" or r.source == "'.join(source)
        weather_location_name_str = '" or r.input_city == "'.join(
            location_name.to_list()
        )

        if type == "smallest_tAhead":
            weather_measurement_str = "weather"
            influx_indices = ["source", "input_city"]
            grouping_indices = ["source", "input_city"]
        elif type == "multiple_tAheads":
            weather_measurement_str = "weather_tAhead"
            influx_indices = ["source", "input_city", "tAhead"]
            grouping_indices = ["source", "input_city", "created"]

        # Create the query
        query = f"""
            from(bucket: "forecast_latest/autogen") 
                |> range(start: {bind_params["_start"].strftime('%Y-%m-%dT%H:%M:%SZ')}, stop: {bind_params["_stop"].strftime('%Y-%m-%dT%H:%M:%SZ')}) 
                |> filter(fn: (r) => r._measurement == "{weather_measurement_str}" and (r._field == "{weather_params_str}") and (r.source == "{weather_models_str}") and (r.input_city == "{weather_location_name_str}"))
        """

        # Execute Query
        result = _DataInterface.get_instance().exec_influx_query(query)

        # For multiple Fields a list is returned.
        if isinstance(result, list):
            result = pd.concat(result)[["_value", "_field", "_time", "source"]]

        # Check if response is empty
        if not result.empty:
            result = parse_influx_result(result, influx_indices)
        else:
            self.logger.warning("No weatherdata found. Returning empty dataframe")
            return pd.DataFrame(
                index=genereate_datetime_index(
                    start=datetime_start,
                    end=datetime_end,
                    freq=resolution,
                )
            )

        # Create a single dataframe with combined sources
        if combine_sources:
            self.logger.info("Combining sources into single dataframe")
            result = self._combine_weather_sources(result)
            result["source"] = "optimum"

<<<<<<< HEAD
        # Compute source_run
        if type == "multiple_tAheads":
            result["created"] = self._get_source_run(result.index, result.tAhead)

        # Interpolate if nescesarry by input_city, source (and tAhead)
        with pd.option_context("future.no_silent_downcasting", True):
            result = (
                result.groupby(grouping_indices)
                .resample(resolution, include_groups=False)
                .interpolate(limit=11)
                .reset_index(grouping_indices)
            )
=======
        # Interpolate if necesarry by input_city and source
        with pd.option_context("future.no_silent_downcasting", True):
            result = (
                result.groupby(["input_city"])
                .resample(resolution, include_groups=False)
                .asfreq()
            )
            result.loc[:, result.columns != "source"] = result.loc[
                :, result.columns != "source"
            ].interpolate(limit=11)
            result = result.reset_index("input_city")
>>>>>>> d172a2a4

        # Shift radiation by 30 minutes if resolution allows it
        if "radiation" in result.columns:
            shift_delta = -timedelta(minutes=30)
            if shift_delta % pd.Timedelta(resolution) == timedelta(0):
                result["radiation"] = result.groupby(
                    grouping_indices, include_groups=False
                )["radiation"].shift(1, shift_delta)

        # Drop extra rows not neccesary
        result = result[result.index >= datetime_start_original]

        if number_locations == 1:
            result = result.drop(columns="input_city")
        else:
            # Adding distance information en km
            result = (
                result.reset_index()
                .merge(location_name.reset_index(), how="left", on="input_city")
                .set_index("datetime")
            )

        return result

    def get_datetime_last_stored_knmi_weatherdata(self) -> datetime:
        """Returns datetime of latest KNMI run in influx Database. If no run is found return first unix time."""
        query = """
            from(bucket: "forecast_latest/autogen" )   
                |> range(start: - 2d)
                |> filter(fn: (r) => r._measurement == "weather" and r.source == "harm_arome" and r._field == "source_run")
                |> max()
        """
        result = _DataInterface.get_instance().exec_influx_query(query)

        if isinstance(result, pd.DataFrame) and not result.empty:
            # Get latest run
            latest_unix = result["_value"].max()
        else:
            latest_unix = 0  # Return first unix time if no run is found

        # unix timestamp of most recent stored weather forecast created
        last_stored_run = datetime.fromtimestamp(latest_unix, pytz.utc)
        return last_stored_run<|MERGE_RESOLUTION|>--- conflicted
+++ resolved
@@ -353,7 +353,6 @@
             result = self._combine_weather_sources(result)
             result["source"] = "optimum"
 
-<<<<<<< HEAD
         # Compute source_run
         if type == "multiple_tAheads":
             result["created"] = self._get_source_run(result.index, result.tAhead)
@@ -366,19 +365,6 @@
                 .interpolate(limit=11)
                 .reset_index(grouping_indices)
             )
-=======
-        # Interpolate if necesarry by input_city and source
-        with pd.option_context("future.no_silent_downcasting", True):
-            result = (
-                result.groupby(["input_city"])
-                .resample(resolution, include_groups=False)
-                .asfreq()
-            )
-            result.loc[:, result.columns != "source"] = result.loc[
-                :, result.columns != "source"
-            ].interpolate(limit=11)
-            result = result.reset_index("input_city")
->>>>>>> d172a2a4
 
         # Shift radiation by 30 minutes if resolution allows it
         if "radiation" in result.columns:
