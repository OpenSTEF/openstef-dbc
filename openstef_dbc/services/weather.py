# SPDX-FileCopyrightText: 2017-2022 Contributors to the OpenSTEF project <korte.termijn.prognoses@alliander.com>
#
# SPDX-License-Identifier: MPL-2.0
from typing import Union, Tuple, List
from datetime import datetime, timedelta

import geopy
import geopy.distance
import numpy as np
import pandas as pd
import pytz
import structlog
import warnings
from influxdb_client.client.warnings import MissingPivotFunction

from openstef_dbc.data_interface import _DataInterface
from openstef_dbc.services.write import Write
from openstef_dbc.settings import Settings
from openstef_dbc.utils import genereate_datetime_index, parse_influx_result

warnings.simplefilter("ignore", MissingPivotFunction)


class Weather:
    def __init__(self) -> None:
        self.logger = structlog.get_logger(self.__class__.__name__)

    def get_weather_forecast_locations(
        self, country: str = "NL", active: int = 1
    ) -> List[dict]:
        """Get weather forecast locations.

        Returns:
            List[dict]: List of locations with keys:
                ["city"]:       City of the weather forecast.
                ["lat"]:        Lattitude coordinate.
                ["lon"]:        Longitude coordinate.
                ["country"]:    Country code (2-letter: ISO 3166-1)
        """

        bind_params = {"country": country, "active": active}

        query = """
            SELECT input_city as city, lat, lon, country
            FROM weatherforecastlocations
            WHERE country = %(country)s AND active = %(active)s
        """
        result = _DataInterface.get_instance().exec_sql_query(query, bind_params)

        locations = result.to_dict("records")

        return locations

    def _get_nearest_weather_locations(
        self,
        location: Union[Tuple[float, float], str],
        country: str = "NL",
        threshold: float = 150.0,
        number_locations: int = 1,
    ) -> pd.Series:
        """Find the nearest weather forecast locations.

        Function that, given an location, finds the nearest locations for which a
        weatherforecast is available. A warning is generated when the distance is
        greater than a certain distance (threshold).

        If multiple weather locations have the same distance, only one is returned.

        Args:
            location (str, tuple): Name of the location/city or coordinates (lat, lon).
            country (str): Country code (2-letter: ISO 3166-1).
            threshold (int): Maximum distance [km] before a warning is generated.
            number_locations (int): number of weather locations desired

        Returns:
            Pd.Series: Name of the weather location(s) (distance as index)
        """
        # Get all available cities
        weather_locations = self.get_weather_forecast_locations(
            country=country, active=1
        )

        # If location is string, convert to (lat, lon)
        if type(location) is str:
            location_coordinates = self._get_coordinates_of_location(location)
        else:
            location_coordinates = location

        # Now we have the coordinates of the input_city. Next, find nearest weather location
        distance_dfs = []
        for weather_location in weather_locations:
            coordinates = (weather_location["lat"], weather_location["lon"])

            if np.nan in coordinates:
                raise ValueError(
                    "No coordinates found, pleas make sure a prope location "
                    "is configured in the mySQL database"
                )

            distance = round(
                geopy.distance.geodesic(coordinates, location_coordinates).km, 1
            )
            city = weather_location["city"]
            distance_df = pd.DataFrame([{"distance": distance, "input_city": city}])
            distance_dfs.append(distance_df)

        distances = pd.concat(distance_dfs).set_index("distance")

        nearest_location = distances["input_city"].sort_index().iloc[0:number_locations]

        # Find closest weather location
        if distances.index.min() < threshold:
            return nearest_location

        raise Warning(
            "Closest weather location is farther than threshold: {dist} > {threshold}".format(
                dist=str(min(distances)), threshold=str(threshold)
            )
        )

    def _get_coordinates_of_location(self, location_name: str) -> Tuple[float, float]:
        """Get lat, lon coordinates of location.

        The function tries to get the coordinates from our own sql database,
        if the name is not yet present, Nominatim() is used to retrieve
        lat lons. It then proceeds to add the values to database.

        Args:
            input_city(str): Name of the location/city.

        Returns:
            (tuple): Coordinated:
                [0]: Lattitude
                [1]: Longitude
        """

        # Query corresponding (lat, lon) from SQL database
        binding_params = {"city": location_name}
        query = "SELECT lat, lon from NameToLatLon where regionInput = %(city)s"
        location = _DataInterface.get_instance().exec_sql_query(query, binding_params)

        # If not found
        if len(location) == 0:
            # Get (lat, lon) of location (via google)
            location = geopy.geocoders.Nominatim().geocode(location_name)
            location = (location.latitude, location.longitude)

            # Write found location to MySQL database
            # NOTE Not sure if we should want this. perhaps better to fail and do
            # manual write
            Write().write_location(location_name, location)
        else:
            location = (location["lat"][0], location["lon"][0])

        return location

    def _get_source_run(
        self, forecast_datetime: pd.Series, tAhead: pd.Series
    ) -> pd.Series:
        """Compute the datetime when weather forecast was created

        Args:
            forecast_datetime (pd.Series[datetime]): forecasted datetime.
            tAhead (pd.Series[(int, float)]: forecasting horizon in hours

        Retuns :
            pd.Series of new datetimes
        """

        if not pd.api.types.is_datetime64_any_dtype(forecast_datetime):
            raise ValueError("forecast_datetime must be a Series of datetime.")

        if not pd.api.types.is_numeric_dtype(tAhead):
            raise ValueError("tahead must be a Series of int or float.")

        if len(forecast_datetime) != len(tAhead):
            raise ValueError("forecast_datetime and tAhead must have the same length.")

        # Compute new datetimes
        return forecast_datetime - pd.to_timedelta(tAhead, unit="h")

    def _combine_weather_sources(
        self, result: pd.DataFrame, source_order: List = None
    ) -> pd.DataFrame:
        """
        Function that complete's the weatherdata from the influx database retrieved using get_weatherdata
        Additionally, weatherdata from several sources is combined to a single forecast.
        The preferred source_order is given as argument.

        Args:
            result (pd.DataFrame): return value from the function 'get_weatherdata'
            source_order (list): which weather models should be used (first).
                Options: "OWM", "DSN", "WUN", "harmonie", "harm_arome", "harm_arome_fallback", "optimum", "icon"
                Default: '"harm_arome", "harm_arome_fallback", "harmonie", "icon", "DSN"'.
                This combines harmonie, harm_arome, harm_arome_fallback, ICON and DSN,
                taking the (heuristicly) best available source for each moment in time

        Returns:
            pd.DataFrame: The most recent weather prediction of several sources combined into one dataframe

        Example:
            client = influxdb.DataFrameClient()
            df = QueryWeatherData(client, location='Volkel',
                                  weatherParams=["clouds", "radiation"], source='optimum')
            print(df.head())
        """
        # Combine the multiple sources in the optimal way
        ####
        # step 1: Create list of multiple dataframes,
        # check which of the 'optimum' sources are actually in the list
        if source_order is None:
            source_order = Settings.optimum_weather_sources

        active_sources = [s for s in source_order if s in set(result.source)]
        # for each source a seperate dataframe
        df_list = [result[result.source == s] for s in active_sources]

        # Step two, combine the individual dataframe,
        # keeping data from the most-preferred datasource
        complete_df = df_list.pop(0)
        while len(df_list) > 0:
            df_new_source = df_list.pop(0)
            complete_df = complete_df.combine_first(df_new_source)

        return complete_df

    def get_weather_data(
        self,
        location: Union[Tuple[float, float], str],
        weatherparams: List[str],
        datetime_start: datetime = datetime.utcnow() - timedelta(days=14),
        datetime_end: datetime = datetime.utcnow() + timedelta(days=2),
        source: Union[List[str], str] = "optimum",
        resolution: str = "15min",
        country: str = "NL",
        number_locations: int = 1,
        type: str = "smallest_tAhead",
    ) -> pd.DataFrame:
        """Get weather data from database.

        Additionally, weatherdata from several sources is combined to a single forecast.
        When the source equals "optimum", data from harmonie is preferred,
            completed by data from harm_arome and DSN

        Args:
            location (str): Location. Should be in the stored locations. e.g. Volkel
            weatherparams  (str or list of str): weatherparams that are required.
                Params include: ["clouds", "radiation", "temp", "winddeg", "windspeed", "windspeed_100m", "pressure",
                "humidity", "rain", 'mxlD', 'snowDepth', 'clearSky_ulf', 'clearSky_dlf', 'ssrunoff']
            datetime_start (datetime) : start date time. Default: 14 days ago
            datetime_end (datetime): end date time. Default: now + 2 days.
            source (str or list of str): which weather models should be used.
                Options: "OWM", "DSN", "WUN", "harmonie", "harm_arome", "harm_arome_fallback", "icon", "optimum",
                Default: 'optimum'. This combines harmonie, harm_arome, icon and DSN,
                taking the (heuristicly) best available source for each moment in time
            resolution (str): Time resolution of the returned data, default: "15min"
            country (str): Country code (2-letter: ISO 3166-1). e.g. NL
            number_locations (int): number of weather locations desired
            type (str) : type of weather forecast (smallest_tAhead of multiple_tAheads)
        Returns:
            pd.DataFrame: The most recent weather prediction

        Example:
            client = influxdb.DataFrameClient()
            df = QueryWeatherData(client, location='Volkel',
                                  weatherParams=["clouds", "radiation"], source='optimum')
            print(df.head())
        """

        # Converting to datetime objet with tz attribute
        datetime_start = pd.to_datetime(datetime_start)
        datetime_end = pd.to_datetime(datetime_end)

        # Convert to UTC and remove UTC as note
        if datetime_start.tz is not None:
            datetime_start = datetime_start.tz_convert("UTC").tz_localize(None)

        if datetime_end.tz is not None:
            datetime_end = datetime_end.tz_convert("UTC").tz_localize(None)

        location_name = self._get_nearest_weather_locations(
            location=location, country=country, number_locations=number_locations
        )

        # Make a list of the source and weatherparams.
        # Like this, it also works if source is a string instead of multiple values
        if isinstance(source, str):
            source = [source]
        if isinstance(weatherparams, str):
            weatherparams = [weatherparams]

        # Try to get the data from influx.
        if "optimum" in source:
            # so the query return all
            source = Settings.optimum_weather_sources
            combine_sources = True
        else:
            combine_sources = False

        # Initialize binding params
        bind_params = {
            "_start": datetime_start,
            "_stop": datetime_end,
        }

        # Initialise strings for the querying influx, it is not possible to parameterize this string
        weather_params_str = '" or r._field == "'.join(weatherparams)
        weather_models_str = '" or r.source == "'.join(source)
        weather_location_name_str = '" or r.input_city == "'.join(
            location_name.to_list()
        )

        if type == "smallest_tAhead":
            weather_measurement_str = "weather"
            influx_indices = ["source", "input_city"]
            grouping_indices = ["source", "input_city"]
        elif type == "multiple_tAheads":
            weather_measurement_str = "weather_tAhead"
            influx_indices = ["source", "input_city", "tAhead"]
            grouping_indices = ["source", "input_city", "created"]

        # Create the query
        query = f"""
            from(bucket: "forecast_latest/autogen") 
                |> range(start: {bind_params["_start"].strftime('%Y-%m-%dT%H:%M:%SZ')}, stop: {bind_params["_stop"].strftime('%Y-%m-%dT%H:%M:%SZ')}) 
                |> filter(fn: (r) => r._measurement == "{weather_measurement_str}" and (r._field == "{weather_params_str}") and (r.source == "{weather_models_str}") and (r.input_city == "{weather_location_name_str}"))
        """

        # Execute Query
        result = _DataInterface.get_instance().exec_influx_query(query)

        # For multiple Fields a list is returned.
        if isinstance(result, list):
            result = pd.concat(result)[["_value", "_field", "_time", "source"]]

        # Check if response is empty
        if not result.empty:
            result = parse_influx_result(result, influx_indices)
        else:
            self.logger.warning("No weatherdata found. Returning empty dataframe")
            return pd.DataFrame(
                index=genereate_datetime_index(
                    start=datetime_start,
                    end=datetime_end,
                    freq=resolution,
                )
            )

        # Create a single dataframe with combined sources
        if combine_sources:
            self.logger.info("Combining sources into single dataframe")
            result = self._combine_weather_sources(result)
            result["source"] = "optimum"

        # Compute source_run
        if type == "multiple_tAheads":
            result["created"] = self._get_source_run(result.index, result.tAhead)

        # Interpolate if nescesarry by input_city, source (and tAhead)
        with pd.option_context("future.no_silent_downcasting", True):
            result = (
                result.groupby(grouping_indices)
                .resample(resolution, include_groups=False)
                .interpolate(limit=11)
                .reset_index(grouping_indices)
            )

<<<<<<< HEAD
=======
        # Shift radiation by 30 minutes if resolution allows it
        if "radiation" in result.columns:
            shift_delta = -timedelta(minutes=30)
            if shift_delta % pd.Timedelta(resolution) == timedelta(0):
                result["radiation"] = result.groupby(grouping_indices)[
                    "radiation"
                ].shift(1, shift_delta)

        # Drop extra rows not neccesary
        result = result[result.index >= datetime_start_original]

>>>>>>> 24913a34
        if number_locations == 1:
            result = result.drop(columns="input_city")
        else:
            # Adding distance information en km
            result = (
                result.reset_index()
                .merge(location_name.reset_index(), how="left", on="input_city")
                .set_index("datetime")
            )

        return result

    def get_datetime_last_stored_knmi_weatherdata(self) -> datetime:
        """Returns datetime of latest KNMI run in influx Database. If no run is found return first unix time."""
        query = """
            from(bucket: "forecast_latest/autogen" )   
                |> range(start: - 2d)
                |> filter(fn: (r) => r._measurement == "weather" and r.source == "harm_arome" and r._field == "source_run")
                |> max()
        """
        result = _DataInterface.get_instance().exec_influx_query(query)

        if isinstance(result, pd.DataFrame) and not result.empty:
            # Get latest run
            latest_unix = result["_value"].max()
        else:
            latest_unix = 0  # Return first unix time if no run is found

        # unix timestamp of most recent stored weather forecast created
        last_stored_run = datetime.fromtimestamp(latest_unix, pytz.utc)
        return last_stored_run<|MERGE_RESOLUTION|>--- conflicted
+++ resolved
@@ -365,20 +365,6 @@
                 .reset_index(grouping_indices)
             )
 
-<<<<<<< HEAD
-=======
-        # Shift radiation by 30 minutes if resolution allows it
-        if "radiation" in result.columns:
-            shift_delta = -timedelta(minutes=30)
-            if shift_delta % pd.Timedelta(resolution) == timedelta(0):
-                result["radiation"] = result.groupby(grouping_indices)[
-                    "radiation"
-                ].shift(1, shift_delta)
-
-        # Drop extra rows not neccesary
-        result = result[result.index >= datetime_start_original]
-
->>>>>>> 24913a34
         if number_locations == 1:
             result = result.drop(columns="input_city")
         else:
