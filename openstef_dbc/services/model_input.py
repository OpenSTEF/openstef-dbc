# SPDX-FileCopyrightText: 2017-2022 Contributors to the OpenSTEF project <korte.termijn.prognoses@alliander.com>
#
# SPDX-License-Identifier: MPL-2.0

from datetime import datetime, timedelta
from typing import Tuple, Union, List

import numpy as np
import pandas as pd
import pytz
import structlog
from openstef_dbc.data_interface import _DataInterface
from openstef_dbc.services.ems import Ems
from openstef_dbc.services.predictor import Predictor
from openstef_dbc.services.systems import Systems
from openstef_dbc.services.weather import Weather
from openstef_dbc.utils import process_datetime_range


class ModelInput:
    def __init__(self) -> None:
        self.logger = structlog.get_logger(self.__class__.__name__)

    def get_model_input(
        self,
        pid: int = 295,
        location: Union[Tuple[int, int], str] = "Arnhem",
        country: str = "NL",
        datetime_start: str = None,
        datetime_end: str = None,
        forecast_resolution: str = "15min",
<<<<<<< HEAD
        entsoe_bidding_zone: str = "NL",
=======
        market_price: str = "APX",
        weather_source: Union[List[str], str] = "optimum",
>>>>>>> d172a2a4
    ) -> pd.DataFrame:
        """Get model input.

        Get load and predictors for given pid and datetime range. If the forecast_resolution
        is lower than the data resolution, the price data is filled, while the weather
        and load data is interpolated.

        Args:
            pid (int, optional): Prediction job id. Defaults to 295.
            location (str, optional): Location name or tuple with lat, lon. Defaults to "Arnhem".
            country (str, optional): Country of were the location is located. Defaults to "NL", The Netherlands.
            datetime_start (datetime, optional): Start datetime. Defaults to None.
            datetime_end (datetime, optional): End datetime. Defaults to None.
            forecast_resolution (str, optional): Time resolution of model input
                (see pandas Date Offset frequency strings). Defaults to "15min".
<<<<<<< HEAD
            entsoe_bidding_zone (str, optional): Name of the market place if market data is requested.
                Default to "NL".
=======
            market_price (str, optional): Name of the market place if market data is requested.
                Default to "APX".
            weather_source (str or list of str, optional): which weather models should be used in preferred order.
>>>>>>> d172a2a4
        Returns:
            pd.DataFrame: Model input.
        """

        # TODO remove location as an argument and get location by pid from the sql database/API
        # or alternatively use a complete prediction job as input argument
        if datetime_start is None:
            datetime_start = datetime.combine(
                datetime.utcnow().date(), datetime.min.time()
            ) - timedelta(14)

        if datetime_end is None:
            datetime_end = datetime.combine(
                datetime.utcnow().date(), datetime.min.time()
            ) + timedelta(3)

        # Process datetimes (rounded, timezone, frequency) and generate index
        datetime_start, datetime_end, datetime_index = process_datetime_range(
            start=datetime_start,
            end=datetime_end,
            freq=forecast_resolution,
        )

        # Get load
        load = Ems().get_load_pid(
            pid, datetime_start, datetime_end, forecast_resolution
        )

        # Get predictors
        predictors = Predictor().get_predictors(
            datetime_start=datetime_start,
            datetime_end=datetime_end,
            forecast_resolution=forecast_resolution,
            location=location,
            country=country,
<<<<<<< HEAD
            entsoe_bidding_zone=entsoe_bidding_zone,
=======
            market_price=market_price,
            source=weather_source,
>>>>>>> d172a2a4
        )

        # Create model input with datetime index
        model_input = pd.DataFrame(index=datetime_index)
        model_input.index.name = "index"

        # Add load if available, else add nan column
        if not load.empty:
            load = load.resample(forecast_resolution).mean().interpolate(limit=3)
            model_input = pd.concat([model_input, load], axis=1)
        else:
            self.logger.warning("No load data returned, fill with NaN.")
            model_input["load"] = np.nan

        # Add predictors
        model_input = pd.concat([model_input, predictors], axis=1)

        return model_input

    def get_solar_input(
        self,
        location: Union[Tuple[float, float], str],
        forecast_horizon: int,
        forecast_resolution: int,
        radius: float = 0.0,
        history: int = 14,
        datetime_start: datetime = None,
        sid: str = None,
        country: str = "NL",
        source: str = "optimum",
    ) -> pd.DataFrame:
        """This function retrieves the radiation and cloud forecast for the nearest weather location
        and the relevant pvdata from a specific system or region.
        It interpolates these values according to the forecast resolution.
        Parameters:
            - engine: database connection
            - location: lat/lon values [float] or input city [str] of turbine location
            - radius: 'None' when using a specific system, range in kms when using a region
            - history: days of historic weather and pvdata used, default 14
            - forecastHorizon: length of forecast in minutes [int]
            - forecastResolution: time resolution of forecast in minutes [int]
            - datetime_start: datetime of forecast
            - source: preferred weather source as a string, default for wind is DSN
            - country (str, optional): Country of were the location is located. Defaults to "NL", The Netherlands.
            - source (str or list of str): which weather models should be used.
                Options: "OWM", "DSN", "WUN", "harmonie", "harm_arome", "harm_arome_fallback", "icon", "optimum",
                Default: 'optimum'. This combines harmonie, harm_arome, icon and DSN,
                taking the (heuristicly) best available source for each moment in time
        """
        if datetime_start is None:
            datetime_start = datetime.utcnow()

        systems_service = Systems()

        # sid selection for pvdata
        if radius == 0:
            if sid is None:
                self.logger.debug(
                    "Radius is zero and no sid was given, selecting nearest system"
                )
                systems = systems_service.get_systems_near_location(location, freq=5)
                sid = systems.loc[0].sid  # select nearest system
                self.logger.debug("Nearest system is {sid}")
        else:
            systems = systems_service.get_systems_near_location(
                location, radius, freq=5
            )
            sid = systems.sid
            self.logger.debug(f"Found {len(systems)} systems near this location")

        # Get weather data
        weather_params = ["radiation", "clouds"]
        start = datetime_start + timedelta(days=-history)  # '2017-10-10'
        end = datetime_start + timedelta(minutes=forecast_horizon)

        weather_data = Weather().get_weather_data(
            location, weather_params, start, end, source, forecast_resolution, country
        )

        # Interpolate weather data to 15 minute values
        weather_data = weather_data.resample(str(forecast_resolution) + "min").asfreq()
        for col in weather_params:
            if col in weather_data:
                weather_data.loc[:, col] = weather_data.loc[:, col].interpolate(
                    "slinear"
                )

        # Get PV_load from influx (end time at start of forecast)
        end = datetime_start
        pvdata = Ems().get_load_sid(
            sid,
            start,
            end,
            forecast_resolution,
            aggregated=True,
            average_output=radius == 0,
        )

        # If no load was found return None
        if pvdata is not None and not pvdata.empty:
            pvdata.rename(columns={"load": "aggregated"}, inplace=True)

            # Make pvdata always positive!
            pvdata["aggregated"] = pvdata["aggregated"].abs()

            # Merge data frames
            pv_data = pvdata.merge(
                weather_data, left_index=True, right_index=True, how="outer"
            )

            # Set NA values of pvdata in the past to 0
            datetime_start = pytz.utc.localize(datetime_start)
            pv_data.loc[
                (pv_data["aggregated"].isnull()) & (pv_data.index < datetime_start),
                "aggregated",
            ] = 0

            return pd.DataFrame(pv_data)

        return pd.DataFrame()

    def get_wind_input(
        self,
        location: Union[Tuple[float, float], str],
        hub_height: int,
        forecast_horizon: int,
        forecast_resolution: int,
        datetime_start: datetime = None,
        source: str = "optimum",
        country: str = "NL",
    ) -> pd.DataFrame:
        """This function retrieves the wind speed forecast for the nearest weather location
        and calculates the wind speed based on the turbine's hub height.
        It interpolates these values according to the forecast resolution.

        Args:
            location: lat/lon values [int] or input city [str] of turbine location
            forecast_horizon: length of forecast in minutes [int]
            forecast_resolution: time resolution of forecast in minutes [int]
            datetime_start: datetime of forecast
            source: preferred weather source as a string, default for wind is DSN
            country (str, optional): Country of were the location is located. Defaults to "NL", The Netherlands.
        """

        if datetime_start is None:
            datetime_start = datetime.utcnow()
        datetime_end = datetime_start + timedelta(minutes=forecast_horizon)

        windspeed = Weather().get_weather_data(
            location=location,
            weatherparams="windspeed_100m",
            datetime_start=datetime_start,
            datetime_end=datetime_end,
            source=source,
            resolution=forecast_resolution,
            country=country,
        )

        # interpolate results to 15 minute values
        windspeed = windspeed.resample(str(forecast_resolution) + "min").asfreq()
        windspeed = windspeed.interpolate("cubic")

        return pd.DataFrame(windspeed.windspeed_100m)

    @classmethod
    def get_power_curve(cls, turbine_type: str) -> dict:
        """ "This function retrieves the power curve coefficients from the genericpowercurves table,
        using the turbine type as input."""
        bind_params = {"turbine_type": turbine_type}
        query = "SELECT * FROM genericpowercurves WHERE name = %(turbine_type)s"

        result = _DataInterface.get_instance().exec_sql_query(query, bind_params)

        if result is not None:
            result.rated_power = float(result.rated_power)
            result.slope_center = float(result.slope_center)
            result.steepness = float(result.steepness)

            return result.to_dict("records")[0]<|MERGE_RESOLUTION|>--- conflicted
+++ resolved
@@ -29,12 +29,8 @@
         datetime_start: str = None,
         datetime_end: str = None,
         forecast_resolution: str = "15min",
-<<<<<<< HEAD
         entsoe_bidding_zone: str = "NL",
-=======
-        market_price: str = "APX",
         weather_source: Union[List[str], str] = "optimum",
->>>>>>> d172a2a4
     ) -> pd.DataFrame:
         """Get model input.
 
@@ -50,14 +46,9 @@
             datetime_end (datetime, optional): End datetime. Defaults to None.
             forecast_resolution (str, optional): Time resolution of model input
                 (see pandas Date Offset frequency strings). Defaults to "15min".
-<<<<<<< HEAD
             entsoe_bidding_zone (str, optional): Name of the market place if market data is requested.
                 Default to "NL".
-=======
-            market_price (str, optional): Name of the market place if market data is requested.
-                Default to "APX".
             weather_source (str or list of str, optional): which weather models should be used in preferred order.
->>>>>>> d172a2a4
         Returns:
             pd.DataFrame: Model input.
         """
@@ -93,12 +84,8 @@
             forecast_resolution=forecast_resolution,
             location=location,
             country=country,
-<<<<<<< HEAD
             entsoe_bidding_zone=entsoe_bidding_zone,
-=======
-            market_price=market_price,
             source=weather_source,
->>>>>>> d172a2a4
         )
 
         # Create model input with datetime index
