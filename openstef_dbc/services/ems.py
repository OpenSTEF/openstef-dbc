# SPDX-FileCopyrightText: 2017-2022 Contributors to the OpenSTEF project <korte.termijn.prognoses@alliander.com>
#
# SPDX-License-Identifier: MPL-2.0
from typing import Union, List
import datetime
import re

from datetime import timedelta

import pandas as pd
import structlog
from openstef_dbc.data_interface import _DataInterface
from openstef_dbc.services.systems import Systems
from openstef_dbc.utils import process_datetime_range


class Ems:
    def __init__(self) -> None:
        self.logger = structlog.get_logger(self.__class__.__name__)

    def get_load_sid(
        self,
        sid: Union[List[str], str],
        datetime_start: datetime.datetime,
        datetime_end: datetime.datetime,
        forecast_resolution: str,
        aggregated: bool = True,
        average_output: bool = False,
        include_n_entries_column=False,
    ) -> pd.DataFrame:
        """Get the load for a single or multiple system id's.

            Get Measurements for given sid or list of sids. If no result is found,
            return empty dataframe.

        Args:
            sid(Union[str, List[str]]): System id's
            datetime_start (datetime): Start datetime.
            datetime_end (datetime): End datetime.
            forecast_resolution (str): The forecast resolution, for example '15T'
            aggregated (boolean): Should the results be aggregated per sid or not.
            average_output:

        Returns:
            - pd.DataFrame(index=datetimeIndex, columns)
            if aggregated: columns = [load, nEntries], else: columns = sid"""

        # Process datetimes (rounded, timezone, frequency) and generate index
        datetime_start, datetime_end, _ = process_datetime_range(
            start=datetime_start,
            end=datetime_end,
            freq=forecast_resolution,
        )
        # Define empty bind_params dict for query parametrization
        bind_params = {}

        # Convert sid to list
        if type(sid) is str:
            # Escape forward slahes as inlfux cant handle them
            sid = sid.replace("/", "\/")
            sid = sid.replace("+", "\+")
            sid = [sid]

        # Prepare sid query string
        if len(sid) == 1:
            # Escape forward slahes as inlfux cant handle them
            sid[0] = sid[0].replace("/", "\/")
            sid[0] = sid[0].replace("+", "\+")
            bind_params[f"param_sid_0"] = sid[0]
            sidsection = f'r.system == "{bind_params["param_sid_0"]}"'
        else:
            # Create parameters for each sid
            for i in range(len(sid)):
                # Escape forward slahes as inlfux cant handle them
                sid[i] = sid[i].replace("/", "\/")
                sid[i] = sid[i].replace("+", "\+")
                bind_params[f"param_sid_{i}"] = sid[i]

            # Build parameters in query
            section = " or r.system == ".join(
                ['"' + s + '"' for s in list(bind_params.values())]
            )
            sidsection = f"r.system == {section}"

        bind_params.update(
            {
                "dstart": datetime_start.isoformat(),
                "dend": datetime_end.isoformat(),
            }
        )

        # Prepare query
        if aggregated:
            query = f"""
                data = from(bucket: "realised/autogen") 
                    |> range(start: {bind_params['dstart']}, stop: {bind_params['dend']}) 
                    |> filter(fn: (r) => r._measurement == "power")
                    |> filter(fn: (r) => r._field == "output")
                    |> filter(fn: (r) => {sidsection})
                    |> aggregateWindow(every: {forecast_resolution.replace("T", "m")}, fn: mean)

                data
                    |> group() |> aggregateWindow(every: {forecast_resolution.replace("T", "m")}, fn: sum)
                    |> yield(name: "load")

                data
                    |> group() |> aggregateWindow(every: {forecast_resolution.replace("T", "m")}, fn: count)
                    |> yield(name: "nEntries")
            """
        else:
            query = f"""
                from(bucket: "realised/autogen") 
                    |> range(start: {bind_params['dstart']}, stop: {bind_params['dend']}) 
                    |> filter(fn: (r) => r._measurement == "power")
                    |> filter(fn: (r) => r._field == "output")
                    |> filter(fn: (r) => {sidsection})
                    |> pivot(rowKey:["_time"], columnKey: ["system"], valueColumn: "_value")
            """

        # Query load
        result_raw = _DataInterface.get_instance().exec_influx_query(query, bind_params)

        if aggregated:
            result = pd.concat(
                [
                    result_raw[0][["_time", "_value"]].rename(
                        columns={"_value": "load"}
                    ),
                    result_raw[1][["_value"]].rename(columns={"_value": "nEntries"}),
                ],
                axis=1,
            ).set_index("_time")

            forecast_resolution_mins = int(forecast_resolution[:-1])
<<<<<<< HEAD
            # Correction because flux takes the right instead of the left boundary when 
            # aggregating over a time window. In the flux query, two aggregations are performed
            # over a `forecast_resolution`-sized time window.
            result.index = result.index - 2 * timedelta(minutes=forecast_resolution_mins)
=======

            # Correction because flux takes the right instead of the left boundary when
            # aggregating over a time window. In the flux query, two aggregation are performed
            # over a time window the size of the forecast_resolution.
            result.index = result.index - 2 * timedelta(
                minutes=forecast_resolution_mins
            )
>>>>>>> 0b257839
            # The first two rows are dropped since their timestamps are before the `datetime_start`.
            result = result.iloc[2:, :]

            # TODO: Last timestamp of result is two timestamps before `datetime_end`. Should that be fixed?

            result = result.dropna()
            if average_output:
                result["load"] = result["load"] / result["nEntries"]

            outputcols = ["load"]

            if include_n_entries_column:
                outputcols.append("nEntries")

            return result[outputcols]
        else:
            result = result_raw.set_index("_time")[sid]
            result = result.resample(forecast_resolution).mean()
            return result

    def get_load_created_after(
        self, sid: str, created_after: datetime.datetime, group_by_time: str = "5m"
    ) -> pd.DataFrame:
        """Get load created after a certain datetime for a given system id.

        Args:
            sid (str): System id.
            created_after (datetime): Created after datetime.
            group_by_time (str, optional): Group by time. Defaults to "5m".

        Returns:
            pd.DataFrame: Load created after requested datetime.
        """
        # Validate forecast resolution to prevent injections
        self._check_influx_group_by_time_statement(group_by_time)

        bind_params = {"sid": sid}
        query = f"""
            SELECT mean("output") as output, min("created") as created
            FROM "realised".."power"
            WHERE "system" = $sid
            GROUP BY time({group_by_time})
        """

        load = _DataInterface.get_instance().exec_influx_query(query, bind_params)

        return {
            "power": load["power"][load["power"]["created"] > created_after][["output"]]
        }

    def get_load_pid(
        self,
        pid: int,
        datetime_start: datetime.datetime,
        datetime_end: datetime.datetime,
        forecast_resolution: str = "15T",
        aggregated: bool = True,
        ignore_factor: bool = False,
    ) -> pd.DataFrame:
        """Get load(s) for a given prediction job id.

        Retrieve the load for all systems which belong to a given prediction job id. The
        loads will always be multiplied by both the `polarity` as well as the `factor`
        of any given system. Except when `ignore_factor` is set to True, in that case
        the load will not be multiplied  with the `factor`.

        Aggregated will return a single column dataframe. While non aggregated
        will return a multi column dataframe (one column per system).

        NOTE: if the polarity is set to `0` a positive polarity is assumed.

        Args:
            pid (int): id of the prediction job
            datetime_start (str): Datetime start range
            datetime_end (str): Datetime end range
            forecast_resolution: timeresolution of result in pd.resample() format
            aggregated (bool): Should the result for multiple sid's be aggregated?
                Default: True
            ignore_factor (bool): When set to True, the `factor` will not be applied.
                Default: False

        Returns:
            (pd.DataFrame): Load
        """

        # Process datetimes (rounded, timezone, frequency) and generate index
        datetime_start, datetime_end, _ = process_datetime_range(
            start=datetime_start,
            end=datetime_end,
            freq=forecast_resolution,
        )

        # Use optimized load retrieval if possible
        if aggregated and not ignore_factor:
            return self._get_load_pid_optimized(pid, datetime_start, datetime_end)

        # Get systems that belong to this prediction
        systems = Systems().get_systems_by_pid(pid)

        if systems.empty:
            raise ValueError(f"No systems found for given pid ({pid}).")

        # obtain load for all systems
        systems_load = self.get_load_sid(
            list(systems.system_id),
            datetime_start,
            datetime_end,
            forecast_resolution,
            aggregated=False,
        )

        # if load is empty, raise a warning and return empty dataframe
        if len(systems_load) == 0:
            self.logger.warning("No load data retrieved. Returning empty dataframe")
            return pd.DataFrame()

        # Check if all requested systems have a historic load, otherwise, give a warning
        # and ignore 'missing' systems
        missing_systems = [
            x for x in systems.system_id if x not in systems_load.columns
        ]
        num_missing_systems = len(missing_systems)
        if num_missing_systems > 0:
            msg = (
                f"There is/are {num_missing_systems} ({', '.join(missing_systems)}) "
                f"system(s) without a load for pid {pid}, ignore this/these system(s)."
            )
            self.logger.warning(
                msg,
                pid=pid,
                num_missing_systems=num_missing_systems,
                missing_systems=missing_systems,
            )
            systems = systems[~systems.system_id.isin(missing_systems)]

        # Apply positive or negative polariy to systems
        for system_id in systems.system_id:
            polarity = systems.loc[systems.system_id == system_id].polarity.iloc[0]
            if polarity == 0:
                self.logger.warning(
                    "Polarity not set use 1 by default", system_id=system_id
                )
                polarity = 1
            systems_load[system_id] *= polarity

        if ignore_factor is False:
            # apply predictions_systems factor -> should we add or subtract this load
            for system_id in systems.system_id:
                factor = systems.loc[systems.system_id == system_id].factor.iloc[0]
                systems_load[system_id] *= factor

        # if aggregated is False return non aggregated dataframe
        if aggregated is False:
            return systems_load

        # if aggregated is true all normal and load correction systems will be added
        total_load = pd.DataFrame()

        # aggregrate the load by adding all system loads
        total_load["load"] = systems_load.sum(axis=1)

        return total_load

    def _get_load_pid_optimized(
        self,
        pid: int,
        datetime_start: datetime.datetime,
        datetime_end: datetime.datetime,
        forecast_resolution: str = "15T",
    ) -> pd.DataFrame:
        """Gets load data for a pid.
        This method optimizes the way it retrieves data and is therefore less flexible as get_load_pid.
        It is however much faster for prediction jobs with a large amount of sid's.

        Args:
            pid (int): id of the prediction job
            datetime_start (str): Datetime start range
            datetime_end (str): Datetime end range
            forecast_resolution: timeresolution of result in pd.resample() format

        Returns:
            (pd.DataFrame): Load

        """
        # Get systems that belong to this prediction
        systems = Systems().get_systems_by_pid(pid)

        # Set factor or polarity of 0 to 1
        systems.loc[systems["factor"] == 0, "factor"] = 1
        systems.loc[systems["polarity"] == 0, "polarity"] = 1
        systems["effective_factor"] = systems["factor"] * systems["polarity"]

        # Build dict with unique effective factors as keys and lists of corresponding systems as values
        effective_factors = {
            effective_factor: systems[systems["effective_factor"] == effective_factor]
            for effective_factor in set(systems["effective_factor"])
        }

        combined_load = pd.DataFrame()
        # Retrieve load for each unique effective_factor
        for effective_factor, sids in effective_factors.items():
            load = (
                self.get_load_sid(
                    sids.system_id.to_list(),
                    datetime_start,
                    datetime_end,
                    forecast_resolution,
                    aggregated=True,
                )
                * effective_factor
            )

            # Combine individual results
            load = load.rename(columns=dict(load=effective_factor))

            # Use merge so potential gaps in the individual timeseries do not cause issues
            combined_load = combined_load.merge(
                load, left_index=True, right_index=True, how="outer"
            )

        #  Return sum all load columns
        return pd.DataFrame(combined_load.sum(axis=1).rename("load"))

    def get_curtailments(
        self,
        datetime_start: datetime.datetime,
        datetime_end: datetime.datetime,
        name: str,
        resolution: str = "15T",
    ) -> pd.DataFrame:
        """Get curtailments from influx
        input:
            - datetime_start (pd.Datetime)
            - datetime_end (pd.Datetime)
            - name (str): name of curtailment
            - resolution (str): time resolution in pd.resample() format. e.g. 15T

        return
            - pd.DataFrame(index=pd.DatetimeIndex, columns=['curtailment_fraction'])"""

        # Validate forecast resolution to prevent injections
        self._check_influx_group_by_time_statement(resolution.replace("T", "m"))

        bind_params = {
            "name": name,
            "dstart": datetime_start.isoformat(),
            "dend": datetime_end.isoformat(),
        }

        q = f"""
            SELECT mean("curtailment") as curtailment_fraction
            FROM "realised".."curtailments"
            WHERE ("curtailment_name" = $name) AND time >= $dstart and time < $dend'
            GROUP BY time({resolution.replace("T", "m")}) fill(null)
        """

        # Excecute query
        res = _DataInterface.get_instance().exec_influx_query(q, bind_params)
        if len(res) == 0:
            return pd.DataFrame()
        else:
            return res["curtailments"].dropna().tz_localize("UTC")

    def _get_states_from_db(
        self,
        datetime_start: datetime.datetime,
        datetime_end: datetime.datetime,
        forecast_resolution: str = "15T",
        flexnet_name: str = "BEMMEL_9017589K_10-1V2LS",
    ) -> pd.DataFrame:
        # Validate forecast resolution to prevent injections
        self._check_influx_group_by_time_statement(
            forecast_resolution.replace("T", "m")
        )

        bind_params = {
            "name": flexnet_name,
            "dstart": datetime_start.isoformat(),
            "dend": datetime_end.isoformat(),
        }

        query = f"""
            SELECT last("output")
            FROM "realised".."power"
            WHERE ("system" = $name AND time >= $dstart and time < $dend')
            GROUP BY time({forecast_resolution.replace("T", "m")}) fill(previous)
        """

        # Excecute query
        res = _DataInterface.get_instance().exec_influx_query(query, bind_params)

        # Check if we got a DataFrame with the column name we expect
        if "power" in res:
            states = pd.DataFrame(res["power"]).rename(columns={"last": "state"})

            return states
        else:
            return pd.DataFrame()

    def get_states_flexnet(
        self,
        datetime_start: datetime.datetime,
        datetime_end: datetime.datetime,
        forecast_resolution: str = "15T",
        flexnet_name: str = "BEMMEL_9017589K_10-1V2LS",
    ) -> pd.DataFrame:
        """Get flexnet states for given flexnet name.
        If no result is found, return empty dataframe.

        Parameters:
            - datetime_start: "2018-10-12 08:45:00"
            - datetime_end: "2018-12-12 08:45:00"
            - forecast_resolution = '15T'
            - flexnet_name: name of the flexnet

        Output:
            - pd.DataFrame(index=datetimeIndex, columns)
            columns = [last]
        """

        # make sure inputs are datetime aware datetimes
        datetime_start = pd.to_datetime(datetime_start, utc=True)
        datetime_end = pd.to_datetime(datetime_end, utc=True)

        # Get flexnet states from database
        # Define starting variables
        extended_period = 0
        states = pd.DataFrame()

        # Loop until we have enough information
        while len(states[states.isna().any(axis=1)]) > 0 or len(states) == 0:
            # Get states for requested period
            states = self._get_states_from_db(
                datetime_start - timedelta(days=extended_period),
                datetime_end,
                forecast_resolution=forecast_resolution,
                flexnet_name=flexnet_name,
            )

            # Select the requested period
            states = states[datetime_start:datetime_end]

            # Extend by 90 days
            extended_period = extended_period + 90

            # Safety break to prevent being stuck in an infinte loop
            if extended_period > 900:
                break

        return states

    def get_load_created_datetime_sid(
        self,
        sid: str,
        datetime_start: datetime.datetime,
        datetime_end: datetime.datetime,
        limit: int,
    ) -> pd.DataFrame:
        """Helper function so the other function can be accurately unit-tested.
        This function gets a dataframe of time, created for a given sid.

        Args:
            sid (str): sid of the desired system
            datetime_start (str): start of period
            datetime_end (str): end of period
            limit (int): maximum number of rows retrieved. Max is 10000.

        Returns:
            pd.DataFrame(index=datetime, columns=[created])
        """
        limit = min(limit, 10000)

        bind_params = {
            "name": sid,
            "dstart": datetime_start.isoformat(),
            "dend": datetime_end.isoformat(),
            "limit": limit,
        }

        q = """
            SELECT created FROM "realised".."power"
            WHERE "system" = $name AND time >= $dstart and time < $dend fill(null)
            LIMIT $limit
        """

        createds = _DataInterface.get_instance().influx_client.query(q, bind_params)[
            "power"
        ]
        return createds

    @staticmethod
    def _check_influx_group_by_time_statement(statement: str) -> None:
        # Validate forecast resolution to prevent injections
        if not re.match(
            r"[0-9]+([unµm]?s|m|h|d|w)",
            statement,
        ):
            raise ValueError("Forecast resolution does not have the allowed format!")<|MERGE_RESOLUTION|>--- conflicted
+++ resolved
@@ -132,20 +132,10 @@
             ).set_index("_time")
 
             forecast_resolution_mins = int(forecast_resolution[:-1])
-<<<<<<< HEAD
             # Correction because flux takes the right instead of the left boundary when 
             # aggregating over a time window. In the flux query, two aggregations are performed
             # over a `forecast_resolution`-sized time window.
             result.index = result.index - 2 * timedelta(minutes=forecast_resolution_mins)
-=======
-
-            # Correction because flux takes the right instead of the left boundary when
-            # aggregating over a time window. In the flux query, two aggregation are performed
-            # over a time window the size of the forecast_resolution.
-            result.index = result.index - 2 * timedelta(
-                minutes=forecast_resolution_mins
-            )
->>>>>>> 0b257839
             # The first two rows are dropped since their timestamps are before the `datetime_start`.
             result = result.iloc[2:, :]
 
