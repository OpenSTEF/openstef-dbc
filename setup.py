--- conflicted
+++ resolved
@@ -29,11 +29,9 @@
 
 setup(
     name="openstef_dbc",
-<<<<<<< HEAD
-    version="3.6.16",
-=======
+
     version="3.6.17",
->>>>>>> a21ba45b
+
     packages=find_packages(include=["openstef_dbc", "openstef_dbc.*"]),
     description="Database Connection for OpenSTEF",
     long_description=read_long_description_from_readme(),
